--- conflicted
+++ resolved
@@ -1,10 +1,6 @@
 quality = Uniform(name='quality', minimum=2, maximum=100)
 frequency = Uniform(name='frequency', minimum=32, maximum=1024)
-<<<<<<< HEAD
 hrss = LogUniform(name='hrss', minimum =1e-23, maximum=1e-19)
-=======
-hrss = LogUniform(name='hrss', minimum =1e-23, maximum=1e-20)
->>>>>>> 12d14ca3
 time = Uniform(name='time', minimum=-0.1, maximum=0.1)
 phase = Uniform(name="phase", minimum=0, maximum = 2 * np.pi) 
 psi = Uniform(name='psi', minimum =0 , maximum = np.pi)
